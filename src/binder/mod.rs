--- conflicted
+++ resolved
@@ -12,14 +12,9 @@
 use crate::catalog::{RootCatalog, DEFAULT_SCHEMA_NAME, CatalogError};
 use crate::expression::ScalarExpression;
 use crate::planner::LogicalPlan;
-<<<<<<< HEAD
-use crate::types::TableIdx;
-#[derive(Clone,Debug)]
-=======
 use crate::planner::operator::join::JoinType;
 use crate::types::TableId;
 #[derive(Debug, Clone)]
->>>>>>> cec22f2e
 pub struct BinderContext {
     pub(crate) catalog: RootCatalog,
     pub(crate) bind_table: BTreeMap<String, (TableId, Option<JoinType>)>,
@@ -56,7 +51,6 @@
     }
 }
 
-#[derive(Debug)]
 pub struct Binder {
     context: BinderContext,
 }
