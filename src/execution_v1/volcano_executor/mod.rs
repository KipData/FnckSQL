mod create_table;
mod projection;
mod table_scan;
mod insert;
mod values;
mod filter;
mod sort;
mod limit;
<<<<<<< HEAD
mod agg;

=======
mod hash_join;
>>>>>>> cec22f2e

use crate::execution_v1::physical_plan::physical_projection::PhysicalProjection;
use crate::execution_v1::physical_plan::PhysicalPlan;
use crate::execution_v1::volcano_executor::create_table::CreateTable;
use crate::execution_v1::volcano_executor::projection::Projection;
use crate::execution_v1::volcano_executor::table_scan::TableScan;
use crate::execution_v1::ExecutorError;
use crate::storage::StorageImpl;
use arrow::record_batch::RecordBatch;
use futures::stream::BoxStream;
use futures::TryStreamExt;
<<<<<<< HEAD
use serde::de::Unexpected::Option;
use crate::execution_v1::physical_plan::physical_agg::PhysicalAgg;
=======
>>>>>>> cec22f2e
use crate::execution_v1::physical_plan::physical_filter::PhysicalFilter;
use crate::execution_v1::physical_plan::physical_hash_join::PhysicalHashJoin;
use crate::execution_v1::physical_plan::physical_insert::PhysicalInsert;
use crate::execution_v1::physical_plan::physical_limit::PhysicalLimit;
use crate::execution_v1::physical_plan::physical_sort::PhysicalSort;
use crate::execution_v1::volcano_executor::agg::Agg;
use crate::execution_v1::volcano_executor::filter::Filter;
use crate::execution_v1::volcano_executor::hash_join::HashJoin;
use crate::execution_v1::volcano_executor::insert::Insert;
use crate::execution_v1::volcano_executor::limit::Limit;
use crate::execution_v1::volcano_executor::sort::Sort;
use crate::execution_v1::volcano_executor::values::Values;
use crate::planner::operator::join::JoinOperator;

pub type BoxedExecutor = BoxStream<'static, Result<RecordBatch, ExecutorError>>;

pub struct VolcanoExecutor {
    storage: StorageImpl
}

impl VolcanoExecutor {
    pub(crate) fn new(storage: StorageImpl) -> Self {
        Self { storage }
    }

    pub(crate) fn build(&self, plan: PhysicalPlan) -> BoxedExecutor {
        match plan {
            PhysicalPlan::TableScan(op) => {
                match &self.storage {
                    StorageImpl::InMemoryStorage(storage) => TableScan::execute(op, storage.clone())
                }
            }
            PhysicalPlan::Projection(PhysicalProjection { input, exprs, .. }) => {
                let input = self.build(*input);

                Projection::execute(exprs, input)
            }
            PhysicalPlan::CreateTable(op) => match &self.storage {
                StorageImpl::InMemoryStorage(storage) => CreateTable::execute(op, storage.clone()),
            },
            PhysicalPlan::Insert(PhysicalInsert { table_name, input}) => {
                let input = self.build(*input);

                match &self.storage {
                    StorageImpl::InMemoryStorage(storage) =>
                        Insert::execute(table_name, input, storage.clone()),
                }
            }
            PhysicalPlan::Values(op) => Values::execute(op),
            PhysicalPlan::Filter(PhysicalFilter { predicate, input, .. }) => {
                let input = self.build(*input);

                Filter::execute(predicate, input)
            }
            PhysicalPlan::Sort(PhysicalSort {op, input, ..}) => {
                let input = self.build(*input);

                Sort::execute(op.sort_fields, op.limit, input)
            }
            PhysicalPlan::Limit(PhysicalLimit {op,input, ..}) => {
                let input = self.build(*input);

                Limit::execute(Some(op.offset), Some(op.limit), input)
            }
<<<<<<< HEAD
            PhysicalOperator::Aggregate(PhysicalAgg{op, input, ..}) =>{
                let input = self.build(*input);
                Agg::execute(op.agg_calls, input)
=======
            PhysicalPlan::HashJoin(PhysicalHashJoin { op, left_input, right_input}) => {
                let left_input = self.build(*left_input);
                let right_input = self.build(*right_input);

                let JoinOperator { on, join_type } = op;

                HashJoin::execute(on, join_type, left_input, right_input)
>>>>>>> cec22f2e
            }
        }
    }

    pub async fn try_collect(executor: &mut BoxedExecutor) -> Result<Vec<RecordBatch>, ExecutorError> {
        let mut output = Vec::new();
        while let Some(batch) = executor.try_next().await? {
            output.push(batch);
        }
        Ok(output)
    }
}<|MERGE_RESOLUTION|>--- conflicted
+++ resolved
@@ -6,12 +6,9 @@
 mod filter;
 mod sort;
 mod limit;
-<<<<<<< HEAD
+mod hash_join;
 mod agg;
 
-=======
-mod hash_join;
->>>>>>> cec22f2e
 
 use crate::execution_v1::physical_plan::physical_projection::PhysicalProjection;
 use crate::execution_v1::physical_plan::PhysicalPlan;
@@ -23,11 +20,8 @@
 use arrow::record_batch::RecordBatch;
 use futures::stream::BoxStream;
 use futures::TryStreamExt;
-<<<<<<< HEAD
 use serde::de::Unexpected::Option;
 use crate::execution_v1::physical_plan::physical_agg::PhysicalAgg;
-=======
->>>>>>> cec22f2e
 use crate::execution_v1::physical_plan::physical_filter::PhysicalFilter;
 use crate::execution_v1::physical_plan::physical_hash_join::PhysicalHashJoin;
 use crate::execution_v1::physical_plan::physical_insert::PhysicalInsert;
@@ -92,11 +86,6 @@
 
                 Limit::execute(Some(op.offset), Some(op.limit), input)
             }
-<<<<<<< HEAD
-            PhysicalOperator::Aggregate(PhysicalAgg{op, input, ..}) =>{
-                let input = self.build(*input);
-                Agg::execute(op.agg_calls, input)
-=======
             PhysicalPlan::HashJoin(PhysicalHashJoin { op, left_input, right_input}) => {
                 let left_input = self.build(*left_input);
                 let right_input = self.build(*right_input);
@@ -104,7 +93,10 @@
                 let JoinOperator { on, join_type } = op;
 
                 HashJoin::execute(on, join_type, left_input, right_input)
->>>>>>> cec22f2e
+            }
+            PhysicalOperator::Aggregate(PhysicalAgg{op, input, ..}) =>{
+                let input = self.build(*input);
+                Agg::execute(op.agg_calls, input)
             }
         }
     }
