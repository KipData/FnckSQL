--- conflicted
+++ resolved
@@ -46,19 +46,16 @@
         #[from]
         ParseError,
     ),
-<<<<<<< HEAD
     #[error("bindcode")]
     Bincode(
         #[source]
         #[from]
         Box<bincode::ErrorKind>
     )
-=======
     #[error("try from decimal")]
     TryFromDecimal(
         #[source]
         #[from]
         rust_decimal::Error,
     ),
->>>>>>> a696e2a5
 }